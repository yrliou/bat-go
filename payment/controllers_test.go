--- conflicted
+++ resolved
@@ -585,134 +585,6 @@
 	req, err = http.NewRequest("POST", "/vote", bytes.NewBuffer(body))
 	suite.Require().NoError(err)
 
-<<<<<<< HEAD
-	// FIXME check event is emitted
-}
-
-func (suite *ControllersTestSuite) SetupCreateKey() Key {
-	req, err := http.NewRequest("POST", "/v1/merchants/{merchantID}/key", nil)
-	suite.Require().NoError(err)
-
-	createAPIHandler := CreateKey(suite.service)
-	rctx := chi.NewRouteContext()
-	rctx.URLParams.Add("merchantID", "48dc25ed-4121-44ef-8147-4416a76201f7")
-	postReq := req.WithContext(context.WithValue(req.Context(), chi.RouteCtxKey, rctx))
-
-	rr := httptest.NewRecorder()
-	createAPIHandler.ServeHTTP(rr, postReq)
-
-	suite.Assert().Equal(http.StatusOK, rr.Code)
-
-	var key Key
-	err = json.Unmarshal(rr.Body.Bytes(), &key)
-	suite.Assert().NoError(err)
-
-	return key
-}
-
-func (suite *ControllersTestSuite) SetupDeleteKey(key Key) Key {
-	deleteRequest := &DeleteKeyRequest{
-		DelaySeconds: 0,
-	}
-
-	body, err := json.Marshal(&deleteRequest)
-	suite.Require().NoError(err)
-
-	req, err := http.NewRequest("DELETE", "/v1/merchants/id/key/{id}", bytes.NewBuffer(body))
-	suite.Require().NoError(err)
-
-	deleteAPIHandler := DeleteKey(suite.service)
-	rctx := chi.NewRouteContext()
-	rctx.URLParams.Add("id", key.ID)
-	deleteReq := req.WithContext(context.WithValue(req.Context(), chi.RouteCtxKey, rctx))
-
-	rr := httptest.NewRecorder()
-	deleteAPIHandler.ServeHTTP(rr, deleteReq)
-	suite.Assert().Equal(http.StatusOK, rr.Code)
-
-	var deletedKey Key
-	err = json.Unmarshal(rr.Body.Bytes(), &deletedKey)
-	suite.Assert().NoError(err)
-
-	return deletedKey
-}
-
-func (suite *ControllersTestSuite) TestCreateKey() {
-	Key := suite.SetupCreateKey()
-
-	suite.Assert().Equal("48dc25ed-4121-44ef-8147-4416a76201f7", Key.Merchant)
-}
-
-func (suite *ControllersTestSuite) TestDeleteKey() {
-	key := suite.SetupCreateKey()
-
-	deleteTime := time.Now()
-	deletedKey := suite.SetupDeleteKey(key)
-	// Ensure the expiry is within 5 seconds of when we made the call
-	suite.Assert().WithinDuration(deleteTime, *deletedKey.Expiry, 5*time.Second)
-}
-
-func (suite *ControllersTestSuite) TestGetKeys() {
-	pg, err := NewPostgres("", false)
-	suite.Require().NoError(err, "Failed to get postgres conn")
-
-	// Delete transactions so we don't run into any validation errors
-	_, err = pg.DB.Exec("DELETE FROM api_keys;")
-	suite.Require().NoError(err)
-
-	key := suite.SetupCreateKey()
-
-	req, err := http.NewRequest("GET", "/v1/merchant/{merchantID}/keys", nil)
-	suite.Require().NoError(err)
-
-	getAPIHandler := GetKeys(suite.service)
-	rctx := chi.NewRouteContext()
-	rctx.URLParams.Add("merchantID", key.Merchant)
-	getReq := req.WithContext(context.WithValue(req.Context(), chi.RouteCtxKey, rctx))
-
-	rr := httptest.NewRecorder()
-	getAPIHandler.ServeHTTP(rr, getReq)
-
-	suite.Assert().Equal(http.StatusOK, rr.Code)
-
-	var keys []Key
-	err = json.Unmarshal(rr.Body.Bytes(), &keys)
-	suite.Assert().NoError(err)
-
-	suite.Assert().Equal(1, len(keys))
-}
-
-func (suite *ControllersTestSuite) TestGetKeysFiltered() {
-	pg, err := NewPostgres("", false)
-	suite.Require().NoError(err, "Failed to get postgres conn")
-
-	// Delete transactions so we don't run into any validation errors
-	_, err = pg.DB.Exec("DELETE FROM api_keys;")
-	suite.Require().NoError(err)
-
-	key := suite.SetupCreateKey()
-	toDelete := suite.SetupCreateKey()
-	suite.SetupDeleteKey(toDelete)
-
-	req, err := http.NewRequest("GET", "/v1/merchant/{merchantID}/keys?expired=true", nil)
-	suite.Require().NoError(err)
-
-	getAPIHandler := GetKeys(suite.service)
-	rctx := chi.NewRouteContext()
-	rctx.URLParams.Add("merchantID", key.Merchant)
-	getReq := req.WithContext(context.WithValue(req.Context(), chi.RouteCtxKey, rctx))
-
-	rr := httptest.NewRecorder()
-	getAPIHandler.ServeHTTP(rr, getReq)
-
-	suite.Assert().Equal(http.StatusOK, rr.Code)
-
-	var keys []Key
-	err = json.Unmarshal(rr.Body.Bytes(), &keys)
-	suite.Assert().NoError(err)
-
-	suite.Assert().Equal(2, len(keys))
-=======
 	// actually perform the call
 	rr = httptest.NewRecorder()
 	handler.ServeHTTP(rr, req)
@@ -765,5 +637,129 @@
 	suite.Assert().Equal(ve.Channel, vote.Channel)
 	suite.Assert().Equal(ve.VoteTally, vote.VoteTally)
 
->>>>>>> afdc194b
+}
+
+func (suite *ControllersTestSuite) SetupCreateKey() Key {
+	req, err := http.NewRequest("POST", "/v1/merchants/{merchantID}/key", nil)
+	suite.Require().NoError(err)
+
+	createAPIHandler := CreateKey(suite.service)
+	rctx := chi.NewRouteContext()
+	rctx.URLParams.Add("merchantID", "48dc25ed-4121-44ef-8147-4416a76201f7")
+	postReq := req.WithContext(context.WithValue(req.Context(), chi.RouteCtxKey, rctx))
+
+	rr := httptest.NewRecorder()
+	createAPIHandler.ServeHTTP(rr, postReq)
+
+	suite.Assert().Equal(http.StatusOK, rr.Code)
+
+	var key Key
+	err = json.Unmarshal(rr.Body.Bytes(), &key)
+	suite.Assert().NoError(err)
+
+	return key
+}
+
+func (suite *ControllersTestSuite) SetupDeleteKey(key Key) Key {
+	deleteRequest := &DeleteKeyRequest{
+		DelaySeconds: 0,
+	}
+
+	body, err := json.Marshal(&deleteRequest)
+	suite.Require().NoError(err)
+
+	req, err := http.NewRequest("DELETE", "/v1/merchants/id/key/{id}", bytes.NewBuffer(body))
+	suite.Require().NoError(err)
+
+	deleteAPIHandler := DeleteKey(suite.service)
+	rctx := chi.NewRouteContext()
+	rctx.URLParams.Add("id", key.ID)
+	deleteReq := req.WithContext(context.WithValue(req.Context(), chi.RouteCtxKey, rctx))
+
+	rr := httptest.NewRecorder()
+	deleteAPIHandler.ServeHTTP(rr, deleteReq)
+	suite.Assert().Equal(http.StatusOK, rr.Code)
+
+	var deletedKey Key
+	err = json.Unmarshal(rr.Body.Bytes(), &deletedKey)
+	suite.Assert().NoError(err)
+
+	return deletedKey
+}
+
+func (suite *ControllersTestSuite) TestCreateKey() {
+	Key := suite.SetupCreateKey()
+
+	suite.Assert().Equal("48dc25ed-4121-44ef-8147-4416a76201f7", Key.Merchant)
+}
+
+func (suite *ControllersTestSuite) TestDeleteKey() {
+	key := suite.SetupCreateKey()
+
+	deleteTime := time.Now()
+	deletedKey := suite.SetupDeleteKey(key)
+	// Ensure the expiry is within 5 seconds of when we made the call
+	suite.Assert().WithinDuration(deleteTime, *deletedKey.Expiry, 5*time.Second)
+}
+
+func (suite *ControllersTestSuite) TestGetKeys() {
+	pg, err := NewPostgres("", false)
+	suite.Require().NoError(err, "Failed to get postgres conn")
+
+	// Delete transactions so we don't run into any validation errors
+	_, err = pg.DB.Exec("DELETE FROM api_keys;")
+	suite.Require().NoError(err)
+
+	key := suite.SetupCreateKey()
+
+	req, err := http.NewRequest("GET", "/v1/merchant/{merchantID}/keys", nil)
+	suite.Require().NoError(err)
+
+	getAPIHandler := GetKeys(suite.service)
+	rctx := chi.NewRouteContext()
+	rctx.URLParams.Add("merchantID", key.Merchant)
+	getReq := req.WithContext(context.WithValue(req.Context(), chi.RouteCtxKey, rctx))
+
+	rr := httptest.NewRecorder()
+	getAPIHandler.ServeHTTP(rr, getReq)
+
+	suite.Assert().Equal(http.StatusOK, rr.Code)
+
+	var keys []Key
+	err = json.Unmarshal(rr.Body.Bytes(), &keys)
+	suite.Assert().NoError(err)
+
+	suite.Assert().Equal(1, len(keys))
+}
+
+func (suite *ControllersTestSuite) TestGetKeysFiltered() {
+	pg, err := NewPostgres("", false)
+	suite.Require().NoError(err, "Failed to get postgres conn")
+
+	// Delete transactions so we don't run into any validation errors
+	_, err = pg.DB.Exec("DELETE FROM api_keys;")
+	suite.Require().NoError(err)
+
+	key := suite.SetupCreateKey()
+	toDelete := suite.SetupCreateKey()
+	suite.SetupDeleteKey(toDelete)
+
+	req, err := http.NewRequest("GET", "/v1/merchant/{merchantID}/keys?expired=true", nil)
+	suite.Require().NoError(err)
+
+	getAPIHandler := GetKeys(suite.service)
+	rctx := chi.NewRouteContext()
+	rctx.URLParams.Add("merchantID", key.Merchant)
+	getReq := req.WithContext(context.WithValue(req.Context(), chi.RouteCtxKey, rctx))
+
+	rr := httptest.NewRecorder()
+	getAPIHandler.ServeHTTP(rr, getReq)
+
+	suite.Assert().Equal(http.StatusOK, rr.Code)
+
+	var keys []Key
+	err = json.Unmarshal(rr.Body.Bytes(), &keys)
+	suite.Assert().NoError(err)
+
+	suite.Assert().Equal(2, len(keys))
 }