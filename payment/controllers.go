--- conflicted
+++ resolved
@@ -1,11 +1,7 @@
 package payment
 
 import (
-<<<<<<< HEAD
-=======
 	"context"
-	"encoding/json"
->>>>>>> 609fc09f
 	"fmt"
 	"net/http"
 	"os"
