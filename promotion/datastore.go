--- conflicted
+++ resolved
@@ -50,18 +50,15 @@
 	GetWallet(id uuid.UUID) (*wallet.Info, error)
 	// GetClaimSummary gets the number of grants for a specific type
 	GetClaimSummary(walletID uuid.UUID, grantType string) (*ClaimSummary, error)
-<<<<<<< HEAD
+	// GetClaimByWalletAndPromotion gets whether a wallet has a claimed grants
+	// with the given promotion and returns the grant if so
+	GetClaimByWalletAndPromotion(wallet *wallet.Info, promotionID *Promotion) (*Claim, error)
 	// RunNextClaimJob to sign claim credentials if there is a claim waiting
 	RunNextClaimJob(ctx context.Context, worker ClaimWorker) error
 	// InsertSuggestion inserts a transaction awaiting validation
 	InsertSuggestion(credentials []cbr.CredentialRedemption, suggestionText string, suggestion []byte) error
 	// RunNextSuggestionJob to process a suggestion if there is one waiting
 	RunNextSuggestionJob(ctx context.Context, worker SuggestionWorker) error
-=======
-	// GetClaimByWalletAndPromotion gets whether a wallet has a claimed grants
-	// with the given promotion and returns the grant if so
-	GetClaimByWalletAndPromotion(wallet *wallet.Info, promotionID *Promotion) (*Claim, error)
->>>>>>> 29f53697
 }
 
 // Postgres is a Datastore wrapper around a postgres database
@@ -495,151 +492,6 @@
 	return nil, nil
 }
 
-<<<<<<< HEAD
-// RunNextClaimJob to sign claim credentials if there is a claim waiting
-func (pg *Postgres) RunNextClaimJob(ctx context.Context, worker ClaimWorker) error {
-	tx, err := pg.DB.Beginx()
-	if err != nil {
-		return err
-	}
-
-	type SigningJob struct {
-		Issuer
-		ClaimID      uuid.UUID       `db:"claim_id"`
-		BlindedCreds JSONStringArray `db:"blinded_creds"`
-	}
-
-	statement := `
-select
-	issuers.*,
-	claim_cred.claim_id,
-	claim_cred.blinded_creds
-from 
-	(select *
-	from claim_creds
-	where batch_proof is null
-	for update skip locked
-	limit 1
-) claim_cred
-inner join issuers
-on claim_cred.issuer_id = issuers.id`
-
-	jobs := []SigningJob{}
-	err = tx.Select(&jobs, statement)
-	if err != nil {
-		_ = tx.Rollback()
-		return err
-	}
-
-	if len(jobs) != 1 {
-		_ = tx.Rollback()
-		return nil
-	}
-
-	job := jobs[0]
-
-	creds, err := worker.SignClaimCreds(ctx, job.ClaimID, job.Issuer, job.BlindedCreds)
-	if err != nil {
-		// FIXME certain errors are not recoverable
-		_ = tx.Rollback()
-		return err
-	}
-
-	_, err = tx.Exec(`update claim_creds set signed_creds = $1, batch_proof = $2, public_key = $3 where claim_id = $4`, creds.SignedCreds, creds.BatchProof, creds.PublicKey, creds.ID)
-	if err != nil {
-		_ = tx.Rollback()
-		return err
-	}
-
-	err = tx.Commit()
-	if err != nil {
-		return err
-	}
-
-	return nil
-}
-
-// InsertSuggestion inserts a transaction awaiting validation
-func (pg *Postgres) InsertSuggestion(credentials []cbr.CredentialRedemption, suggestionText string, suggestionEvent []byte) error {
-	credentialsJSON, err := json.Marshal(credentials)
-	if err != nil {
-		return err
-	}
-
-	statement := `
-	insert into suggestion_drain (credentials, suggestion_text, suggestion_event)
-	values ($1, $2, $3)
-	returning *`
-	_, err = pg.DB.Exec(statement, credentialsJSON, suggestionText, suggestionEvent)
-	if err != nil {
-		return err
-	}
-
-	return nil
-}
-
-// RunNextSuggestionJob to process a suggestion if there is one waiting
-func (pg *Postgres) RunNextSuggestionJob(ctx context.Context, worker SuggestionWorker) error {
-	tx, err := pg.DB.Beginx()
-	if err != nil {
-		return err
-	}
-
-	// FIXME
-	type SuggestionJob struct {
-		ID              uuid.UUID `db:"id"`
-		Credentials     string    `db:"credentials"`
-		SuggestionText  string    `db:"suggestion_text"`
-		SuggestionEvent []byte    `db:"suggestion_event"`
-	}
-
-	statement := `
-select *
-from suggestion_drain
-for update skip locked
-limit 1`
-
-	jobs := []SuggestionJob{}
-	err = tx.Select(&jobs, statement)
-	if err != nil {
-		_ = tx.Rollback()
-		return err
-	}
-
-	if len(jobs) != 1 {
-		_ = tx.Rollback()
-		return nil
-	}
-
-	job := jobs[0]
-
-	var credentials []cbr.CredentialRedemption
-	err = json.Unmarshal([]byte(job.Credentials), &credentials)
-	if err != nil {
-		_ = tx.Rollback()
-		return err
-	}
-
-	err = worker.RedeemAndCreateSuggestionEvent(ctx, credentials, job.SuggestionText, job.SuggestionEvent)
-	if err != nil {
-		// FIXME certain errors are not recoverable
-		_ = tx.Rollback()
-		return err
-	}
-
-	_, err = tx.Exec(`delete from suggestion_drain where id = $1`, job.ID)
-	if err != nil {
-		_ = tx.Rollback()
-		return err
-	}
-
-	err = tx.Commit()
-	if err != nil {
-		return err
-	}
-
-	return nil
-=======
 // GetClaimByWalletAndPromotion gets whether a wallet has a claimed grants
 // with the given promotion and returns the grant if so
 func (pg *Postgres) GetClaimByWalletAndPromotion(
@@ -664,5 +516,149 @@
 	}
 
 	return nil, nil
->>>>>>> 29f53697
+}
+
+// RunNextClaimJob to sign claim credentials if there is a claim waiting
+func (pg *Postgres) RunNextClaimJob(ctx context.Context, worker ClaimWorker) error {
+	tx, err := pg.DB.Beginx()
+	if err != nil {
+		return err
+	}
+
+	type SigningJob struct {
+		Issuer
+		ClaimID      uuid.UUID       `db:"claim_id"`
+		BlindedCreds JSONStringArray `db:"blinded_creds"`
+	}
+
+	statement := `
+select
+	issuers.*,
+	claim_cred.claim_id,
+	claim_cred.blinded_creds
+from 
+	(select *
+	from claim_creds
+	where batch_proof is null
+	for update skip locked
+	limit 1
+) claim_cred
+inner join issuers
+on claim_cred.issuer_id = issuers.id`
+
+	jobs := []SigningJob{}
+	err = tx.Select(&jobs, statement)
+	if err != nil {
+		_ = tx.Rollback()
+		return err
+	}
+
+	if len(jobs) != 1 {
+		_ = tx.Rollback()
+		return nil
+	}
+
+	job := jobs[0]
+
+	creds, err := worker.SignClaimCreds(ctx, job.ClaimID, job.Issuer, job.BlindedCreds)
+	if err != nil {
+		// FIXME certain errors are not recoverable
+		_ = tx.Rollback()
+		return err
+	}
+
+	_, err = tx.Exec(`update claim_creds set signed_creds = $1, batch_proof = $2, public_key = $3 where claim_id = $4`, creds.SignedCreds, creds.BatchProof, creds.PublicKey, creds.ID)
+	if err != nil {
+		_ = tx.Rollback()
+		return err
+	}
+
+	err = tx.Commit()
+	if err != nil {
+		return err
+	}
+
+	return nil
+}
+
+// InsertSuggestion inserts a transaction awaiting validation
+func (pg *Postgres) InsertSuggestion(credentials []cbr.CredentialRedemption, suggestionText string, suggestionEvent []byte) error {
+	credentialsJSON, err := json.Marshal(credentials)
+	if err != nil {
+		return err
+	}
+
+	statement := `
+	insert into suggestion_drain (credentials, suggestion_text, suggestion_event)
+	values ($1, $2, $3)
+	returning *`
+	_, err = pg.DB.Exec(statement, credentialsJSON, suggestionText, suggestionEvent)
+	if err != nil {
+		return err
+	}
+
+	return nil
+}
+
+// RunNextSuggestionJob to process a suggestion if there is one waiting
+func (pg *Postgres) RunNextSuggestionJob(ctx context.Context, worker SuggestionWorker) error {
+	tx, err := pg.DB.Beginx()
+	if err != nil {
+		return err
+	}
+
+	// FIXME
+	type SuggestionJob struct {
+		ID              uuid.UUID `db:"id"`
+		Credentials     string    `db:"credentials"`
+		SuggestionText  string    `db:"suggestion_text"`
+		SuggestionEvent []byte    `db:"suggestion_event"`
+	}
+
+	statement := `
+select *
+from suggestion_drain
+for update skip locked
+limit 1`
+
+	jobs := []SuggestionJob{}
+	err = tx.Select(&jobs, statement)
+	if err != nil {
+		_ = tx.Rollback()
+		return err
+	}
+
+	if len(jobs) != 1 {
+		_ = tx.Rollback()
+		return nil
+	}
+
+	job := jobs[0]
+
+	var credentials []cbr.CredentialRedemption
+	err = json.Unmarshal([]byte(job.Credentials), &credentials)
+	if err != nil {
+		_ = tx.Rollback()
+		return err
+	}
+
+	err = worker.RedeemAndCreateSuggestionEvent(ctx, credentials, job.SuggestionText, job.SuggestionEvent)
+	if err != nil {
+		// FIXME certain errors are not recoverable
+		_ = tx.Rollback()
+		return err
+	}
+
+	_, err = tx.Exec(`delete from suggestion_drain where id = $1`, job.ID)
+	if err != nil {
+		_ = tx.Rollback()
+		return err
+	}
+
+	err = tx.Commit()
+	if err != nil {
+		return err
+	}
+
+	return nil
 }