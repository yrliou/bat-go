package payment

import (
	"context"
<<<<<<< HEAD
	"crypto/tls"
	"crypto/x509"
	"encoding/json"
	"encoding/pem"
	"io/ioutil"
	"log"
	"os"
	"strings"
	"time"

	"github.com/brave-intl/bat-go/utils/clients/cbr"
	srv "github.com/brave-intl/bat-go/utils/service"
	"github.com/brave-intl/bat-go/wallet/provider/uphold"
	wallet "github.com/brave-intl/bat-go/wallet/service"
	"github.com/linkedin/goavro"
	"github.com/pkg/errors"
	"github.com/prometheus/client_golang/prometheus"
=======
	"errors"

	"github.com/brave-intl/bat-go/utils/clients/cbr"
	errorutils "github.com/brave-intl/bat-go/utils/errors"
	"github.com/brave-intl/bat-go/wallet/provider/uphold"
	wallet "github.com/brave-intl/bat-go/wallet/service"
>>>>>>> 0ef56aea
	uuid "github.com/satori/go.uuid"
	kafka "github.com/segmentio/kafka-go"
	"github.com/shopspring/decimal"
)

var (
	voteTopic          = os.Getenv("ENV") + ".payment.vote"
	kafkaCertNotBefore = prometheus.NewGauge(prometheus.GaugeOpts{
		Name: "kafka_cert_not_before",
		Help: "Date when the kafka certificate becomes valid.",
	})
	kafkaCertNotAfter = prometheus.NewGauge(prometheus.GaugeOpts{
		Name: "kafka_cert_not_after",
		Help: "Date when the kafka certificate expires.",
	})
)

func init() {
	// gracefully try to register collectors for prom, no need to panic
	if err := prometheus.Register(kafkaCertNotBefore); err != nil {
		log.Printf("already registered kafkaCertNotBefore collector: %s\n", err)
	}
	if err := prometheus.Register(kafkaCertNotAfter); err != nil {
		log.Printf("already registered kafkaCertNotBefore collector: %s\n", err)
	}
}

// Service contains datastore
type Service struct {
	wallet      wallet.Service
	cbClient    cbr.Client
	datastore   Datastore
	codecs      map[string]*goavro.Codec
	kafkaWriter *kafka.Writer
	kafkaDialer *kafka.Dialer
	jobs        []srv.Job
}

// Jobs - Implement srv.JobService interface
func (s *Service) Jobs() []srv.Job {
	return s.jobs
}

func readFileFromEnvLoc(env string, required bool) ([]byte, error) {
	loc := os.Getenv(env)
	if len(loc) == 0 {
		if !required {
			return []byte{}, nil
		}
		return []byte{}, errors.New(env + " must be passed")
	}
	buf, err := ioutil.ReadFile(loc)
	if err != nil {
		return []byte{}, err
	}
	return buf, nil
}

func tlsDialer() (*kafka.Dialer, error) {
	keyPasswordEnv := "KAFKA_SSL_KEY_PASSWORD"
	keyPassword := os.Getenv(keyPasswordEnv)

	caPEM, err := readFileFromEnvLoc("KAFKA_SSL_CA_LOCATION", false)
	if err != nil {
		return nil, err
	}

	certEnv := "KAFKA_SSL_CERTIFICATE"
	certPEM := []byte(os.Getenv(certEnv))
	if len(certPEM) == 0 {
		certPEM, err = readFileFromEnvLoc("KAFKA_SSL_CERTIFICATE_LOCATION", true)
		if err != nil {
			return nil, err
		}
	}

	keyEnv := "KAFKA_SSL_KEY"
	encryptedKeyPEM := []byte(os.Getenv(keyEnv))

	// Check to see if KAFKA_SSL_CERTIFICATE includes both certificate and key
	if certPEM[0] == '{' {
		type Certificate struct {
			Certificate string `json:"certificate"`
			Key         string `json:"key"`
		}
		var cert Certificate
		err := json.Unmarshal(certPEM, &cert)
		if err != nil {
			return nil, err
		}
		certPEM = []byte(cert.Certificate)
		encryptedKeyPEM = []byte(cert.Key)
	}

	if len(encryptedKeyPEM) == 0 {
		encryptedKeyPEM, err = readFileFromEnvLoc("KAFKA_SSL_KEY_LOCATION", true)
		if err != nil {
			return nil, err
		}
	}

	block, rest := pem.Decode(encryptedKeyPEM)
	if len(rest) > 0 {
		return nil, errors.New("Extra data in KAFKA_SSL_KEY")
	}

	keyPEM := pem.EncodeToMemory(block)
	if len(keyPassword) != 0 {
		keyDER, err := x509.DecryptPEMBlock(block, []byte(keyPassword))
		if err != nil {
			return nil, errors.Wrap(err, "decrypt KAFKA_SSL_KEY failed")
		}

		keyPEM = pem.EncodeToMemory(&pem.Block{Type: "RSA PRIVATE KEY", Bytes: keyDER})
	}

	certificate, err := tls.X509KeyPair([]byte(certPEM), keyPEM)
	if err != nil {
		return nil, errors.Wrap(err, "Could not parse x509 keypair")
	}

	// Define TLS configuration
	config := &tls.Config{
		Certificates: []tls.Certificate{certificate},
	}

	// Instrument kafka cert expiration information
	x509Cert, err := x509.ParseCertificate(certificate.Certificate[0])
	if err != nil {
		return nil, errors.Wrap(err, "Could not parse certificate")
	}
	kafkaCertNotBefore.Set(float64(x509Cert.NotBefore.Unix()))
	kafkaCertNotAfter.Set(float64(x509Cert.NotAfter.Unix()))

	if len(caPEM) > 0 {
		caCertPool := x509.NewCertPool()
		if ok := caCertPool.AppendCertsFromPEM([]byte(caPEM)); !ok {
			return nil, errors.New("Could not add custom CA from KAFKA_SSL_CA_LOCATION")
		}
		config.RootCAs = caCertPool
	}

	return &kafka.Dialer{
		Timeout:   10 * time.Second,
		DualStack: true,
		TLS:       config}, nil
}

// InitCodecs used for Avro encoding / decoding
func (s *Service) InitCodecs() error {
	s.codecs = make(map[string]*goavro.Codec)

	voteEventCodec, err := goavro.NewCodec(string(voteSchema))
	s.codecs["vote"] = voteEventCodec
	if err != nil {
		return err
	}
	return nil
}

// InitKafka by creating a kafka writer and creating local copies of codecs
func (s *Service) InitKafka() error {
	dialer, err := tlsDialer()
	if err != nil {
		return err
	}
	s.kafkaDialer = dialer

	kafkaBrokers := os.Getenv("KAFKA_BROKERS")
	kafkaWriter := kafka.NewWriter(kafka.WriterConfig{
		// by default we are waitng for acks from all nodes
		Brokers:  strings.Split(kafkaBrokers, ","),
		Topic:    voteTopic,
		Balancer: &kafka.LeastBytes{},
		Dialer:   dialer,
		Logger:   kafka.LoggerFunc(log.Printf), // FIXME
	})

	s.kafkaWriter = kafkaWriter
	err = s.InitCodecs()
	if err != nil {
		return err
	}

	return nil
}

// InitService creates a service using the passed datastore and clients configured from the environment
func InitService(datastore Datastore) (*Service, error) {
	cbClient, err := cbr.New()
	if err != nil {
		return nil, err
	}

	walletService, err := wallet.InitService(datastore, nil)
	if err != nil {
		return nil, err
	}

	service := &Service{
		wallet:    *walletService,
		cbClient:  cbClient,
		datastore: datastore,
	}

	// setup runnable jobs
	service.jobs = []srv.Job{
		{
			Func:    service.RunNextVoteDrainJob,
			Cadence: 5 * time.Second,
			Workers: 1,
		},
		{
			Func:    service.RunNextOrderJob,
			Cadence: 5 * time.Second,
			Workers: 1,
		},
	}

	err = service.InitKafka()
	if err != nil {
		return nil, err
	}

	// init vote drain worker
	err = service.InitKafka()
	if err != nil {
		return nil, err
	}

	return service, nil
}

// CreateOrderFromRequest creates an order from the request
func (s *Service) CreateOrderFromRequest(req CreateOrderRequest) (*Order, error) {
	totalPrice := decimal.New(0, 0)
	orderItems := []OrderItem{}
	var currency string

	for i := 0; i < len(req.Items); i++ {
		orderItem, err := createOrderItemFromMacaroon(req.Items[i].SKU, req.Items[i].Quantity)
		if err != nil {
			return nil, err
		}
		totalPrice = totalPrice.Add(orderItem.Subtotal)

		if currency == "" {
			currency = orderItem.Currency
		}
		if currency != orderItem.Currency {
			return nil, errors.New("all order items must be the same currency")
		}
		orderItems = append(orderItems, *orderItem)
	}

	order, err := s.datastore.CreateOrder(totalPrice, "brave.com", "pending", currency, orderItems)

	return order, err
}

// UpdateOrderStatus checks to see if an order has been paid and updates it if so
func (s *Service) UpdateOrderStatus(orderID uuid.UUID) error {
	order, err := s.datastore.GetOrder(orderID)
	if err != nil {
		return err
	}

	sum, err := s.datastore.GetSumForTransactions(orderID)
	if err != nil {
		return err
	}

	if sum.GreaterThanOrEqual(order.TotalPrice) {
		err = s.datastore.UpdateOrder(orderID, "paid")
		if err != nil {
			return err
		}
	}

	return nil
}

// CreateTransactionFromRequest queries the endpoints and creates a transaciton
func (s *Service) CreateTransactionFromRequest(req CreateTransactionRequest, orderID uuid.UUID) (*Transaction, error) {
	var wallet uphold.Wallet
	upholdTransaction, err := wallet.GetTransaction(req.ExternalTransactionID)

	if err != nil {
		return nil, err
	}

	amount := upholdTransaction.AltCurrency.FromProbi(upholdTransaction.Probi)
	status := upholdTransaction.Status
	currency := upholdTransaction.AltCurrency.String()
	kind := "uphold"

	transaction, err := s.datastore.CreateTransaction(orderID, req.ExternalTransactionID, status, currency, kind, amount)
	if err != nil {
		return nil, errorutils.Wrap(err, "Error recording transaction")
	}

	isPaid, err := s.IsOrderPaid(transaction.OrderID)
	if err != nil {
		return nil, errorutils.Wrap(err, "Error submitting anon card transaction")
	}

	// If the transaction that was satisifies the order then let's update the status
	if isPaid {
		err = s.datastore.UpdateOrder(transaction.OrderID, "paid")
		if err != nil {
			return nil, errorutils.Wrap(err, "Error updating order status")
		}
	}

	return transaction, err
}

// CreateAnonCardTransaction takes a signed transaction and executes it on behalf of an anon card
func (s *Service) CreateAnonCardTransaction(ctx context.Context, walletID uuid.UUID, transaction string, orderID uuid.UUID) (*Transaction, error) {
	txInfo, err := s.wallet.SubmitAnonCardTransaction(ctx, walletID, transaction)
	if err != nil {
		return nil, errorutils.Wrap(err, "Error submitting anon card transaction")
	}

	txn, err := s.datastore.CreateTransaction(orderID, txInfo.ID, txInfo.Status, txInfo.DestCurrency, "anonymous-card", txInfo.DestAmount)
	if err != nil {
		return nil, errorutils.Wrap(err, "Error recording anon card transaction")
	}

	err = s.UpdateOrderStatus(orderID)
	if err != nil {
		return nil, errorutils.Wrap(err, "Error updating order status")
	}

	return txn, err
}

// IsOrderPaid determines if the order has been paid
func (s *Service) IsOrderPaid(orderID uuid.UUID) (bool, error) {
	// Now that the transaction has been created let's check to see if that fulfilled the order.
	order, err := s.datastore.GetOrder(orderID)
	if err != nil {
		return false, err
	}

	sum, err := s.datastore.GetSumForTransactions(orderID)
	if err != nil {
		return false, err
	}

	return sum.GreaterThanOrEqual(order.TotalPrice), nil
}

// RunNextOrderJob takes the next order job and completes it
func (s *Service) RunNextOrderJob(ctx context.Context) (bool, error) {
	return s.datastore.RunNextOrderJob(ctx, s)
}<|MERGE_RESOLUTION|>--- conflicted
+++ resolved
@@ -2,7 +2,6 @@
 
 import (
 	"context"
-<<<<<<< HEAD
 	"crypto/tls"
 	"crypto/x509"
 	"encoding/json"
@@ -13,21 +12,16 @@
 	"strings"
 	"time"
 
-	"github.com/brave-intl/bat-go/utils/clients/cbr"
+	"errors"
+
 	srv "github.com/brave-intl/bat-go/utils/service"
 	"github.com/brave-intl/bat-go/wallet/provider/uphold"
 	wallet "github.com/brave-intl/bat-go/wallet/service"
 	"github.com/linkedin/goavro"
-	"github.com/pkg/errors"
 	"github.com/prometheus/client_golang/prometheus"
-=======
-	"errors"
 
 	"github.com/brave-intl/bat-go/utils/clients/cbr"
 	errorutils "github.com/brave-intl/bat-go/utils/errors"
-	"github.com/brave-intl/bat-go/wallet/provider/uphold"
-	wallet "github.com/brave-intl/bat-go/wallet/service"
->>>>>>> 0ef56aea
 	uuid "github.com/satori/go.uuid"
 	kafka "github.com/segmentio/kafka-go"
 	"github.com/shopspring/decimal"
@@ -138,7 +132,7 @@
 	if len(keyPassword) != 0 {
 		keyDER, err := x509.DecryptPEMBlock(block, []byte(keyPassword))
 		if err != nil {
-			return nil, errors.Wrap(err, "decrypt KAFKA_SSL_KEY failed")
+			return nil, errorutils.Wrap(err, "decrypt KAFKA_SSL_KEY failed")
 		}
 
 		keyPEM = pem.EncodeToMemory(&pem.Block{Type: "RSA PRIVATE KEY", Bytes: keyDER})
@@ -146,7 +140,7 @@
 
 	certificate, err := tls.X509KeyPair([]byte(certPEM), keyPEM)
 	if err != nil {
-		return nil, errors.Wrap(err, "Could not parse x509 keypair")
+		return nil, errorutils.Wrap(err, "Could not parse x509 keypair")
 	}
 
 	// Define TLS configuration
@@ -157,7 +151,7 @@
 	// Instrument kafka cert expiration information
 	x509Cert, err := x509.ParseCertificate(certificate.Certificate[0])
 	if err != nil {
-		return nil, errors.Wrap(err, "Could not parse certificate")
+		return nil, errorutils.Wrap(err, "Could not parse certificate")
 	}
 	kafkaCertNotBefore.Set(float64(x509Cert.NotBefore.Unix()))
 	kafkaCertNotAfter.Set(float64(x509Cert.NotAfter.Unix()))
@@ -252,12 +246,6 @@
 		return nil, err
 	}
 
-	// init vote drain worker
-	err = service.InitKafka()
-	if err != nil {
-		return nil, err
-	}
-
 	return service, nil
 }
 
