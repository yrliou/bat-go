--- conflicted
+++ resolved
@@ -84,10 +84,6 @@
 		_, err := w.Write(b.Bytes())
 		// Should never happen :fingers_crossed:
 		if err != nil {
-<<<<<<< HEAD
-			fmt.Println("UNexepectending")
-=======
->>>>>>> 609fc09f
 			return WrapError(err, "Error writing a response", http.StatusInternalServerError)
 		}
 	}
